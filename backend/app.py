from flask import Flask, request, jsonify
from flask_cors import CORS
from werkzeug.utils import secure_filename
import os
# from services.document_processor import DocumentProcessor
from services.rag_service import RAGService
from services.llm_service import EmbeddingService, ChatService
import logging

# Configure logging
logging.basicConfig(level=logging.INFO)
logger = logging.getLogger(__name__)

app = Flask(__name__)
CORS(app)

# Configuration
UPLOAD_FOLDER = '/tmp/uploads'
ALLOWED_EXTENSIONS = {'txt', 'pdf', 'doc', 'docx', 'md'}
os.makedirs(UPLOAD_FOLDER, exist_ok=True)

app.config['UPLOAD_FOLDER'] = UPLOAD_FOLDER
app.config['MAX_CONTENT_LENGTH'] = 16 * 1024 * 1024  # 16MB max file size

# Initialize services
embedding_service = EmbeddingService()
<<<<<<< HEAD
doc_processor = DocumentProcessor()
qdrant_host = os.getenv('QDRANT_HOST', 'localhost')
qdrant_port = int(os.getenv('QDRANT_PORT', '6333'))
rag_service = RAGService(embedding_service, qdrant_host=qdrant_host, qdrant_port=qdrant_port)

# Initialize Qdrant collection on app startup
# Note: Embedding model loads lazily on first use
try:
    rag_service.initialize()
    logger.info("RAG service initialized successfully")
except Exception as e:
    logger.error(f"Failed to initialize RAG service: {str(e)}")
    logger.info("App will continue but RAG features may not work until services are ready")
=======
chat_service = ChatService()
# doc_processor = DocumentProcessor()
rag_service = RAGService(embedding_service)
>>>>>>> 0575dc38

def allowed_file(filename):
    return '.' in filename and filename.rsplit('.', 1)[1].lower() in ALLOWED_EXTENSIONS

@app.route('/health', methods=['GET'])
def health_check():
    """Health check endpoint"""
    return jsonify({'status': 'healthy', 'service': 'RAG Backend'}), 200

# @app.route('/api/upload', methods=['POST'])
# def upload_file():
#     """Upload and process document"""
#     try:
#         if 'file' not in request.files:
#             return jsonify({'error': 'No file part'}), 400
        
#         file = request.files['file']
#         if file.filename == '':
#             return jsonify({'error': 'No selected file'}), 400
        
#         if file and allowed_file(file.filename):
#             filename = secure_filename(file.filename)
#             filepath = os.path.join(app.config['UPLOAD_FOLDER'], filename)
#             file.save(filepath)
            
#             logger.info(f"Processing file: {filename}")
            
#             # Extract text from document
#             text = doc_processor.extract_text(filepath)
            
#             # Chunk the document
#             chunks = doc_processor.chunk_text(text)
            
#             # Generate embeddings and store in Qdrant
#             doc_id = rag_service.index_document(
#                 chunks=chunks,
#                 metadata={
#                     'filename': filename,
#                     'source': filename,
#                     'upload_date': doc_processor.get_current_timestamp()
#                 }
#             )
            
#             # Clean up uploaded file
#             os.remove(filepath)
            
#             return jsonify({
#                 'message': 'File processed successfully',
#                 'document_id': doc_id,
#                 'chunks_count': len(chunks),
#                 'filename': filename
#             }), 200
        
#         return jsonify({'error': 'File type not allowed'}), 400
    
#     except Exception as e:
#         logger.error(f"Error processing file: {str(e)}")
#         return jsonify({'error': str(e)}), 500

@app.route('/api/chat', methods=['POST'])
def chat():
    """Chat endpoint - RAG query with LLM response"""
    try:
        data = request.get_json()
        logger.info(f"Received data: {data}")
        query = data.get('query', '') if data else ''

        if not query:
            logger.warning(f"Empty query received. Data: {data}")
            return jsonify({'error': 'Query is required'}), 400
        
        logger.info(f"Processing query: {query}")
        
        # Get relevant documents from vector search
        search_results = rag_service.query(query=query, top_k=5)
        logger.info(f"Search results: {search_results}")
        
        # Build context from retrieved documents
        context = "\n\n".join([doc.get('text', '') for doc in search_results['sources']])
        
        # Generate answer using ChatService
        messages = [
            {
                "role": "system",
                "content": "You are a helpful assistant. Answer the user's question based on the provided context. If the context doesn't contain relevant information, say so."
            },
            {
                "role": "user",
                "content": f"Context:\n{context}\n\nQuestion: {query}"
            }
        ]
        
        answer = chat_service.chat(messages)
        
        return jsonify({
            'answer': answer,
            'sources': search_results['sources'],
            'query': query
        }), 200
    
    except Exception as e:
        logger.error(f"Error processing query: {str(e)}")
        return jsonify({'error': str(e)}), 500

@app.route('/api/documents', methods=['GET'])
def list_documents():
    """List all indexed documents"""
    try:
        docs = rag_service.list_documents()
        return jsonify({'documents': docs}), 200
    except Exception as e:
        logger.error(f"Error listing documents: {str(e)}")
        return jsonify({'error': str(e)}), 500

@app.route('/api/documents/<doc_id>', methods=['DELETE'])
def delete_document(doc_id):
    """Delete a document by ID"""
    try:
        rag_service.delete_document(doc_id)
        return jsonify({'message': 'Document deleted successfully'}), 200
    except Exception as e:
        logger.error(f"Error deleting document: {str(e)}")
        return jsonify({'error': str(e)}), 500

if __name__ == '__main__':
    app.run(host='0.0.0.0', port=5001, debug=True)<|MERGE_RESOLUTION|>--- conflicted
+++ resolved
@@ -24,25 +24,9 @@
 
 # Initialize services
 embedding_service = EmbeddingService()
-<<<<<<< HEAD
-doc_processor = DocumentProcessor()
-qdrant_host = os.getenv('QDRANT_HOST', 'localhost')
-qdrant_port = int(os.getenv('QDRANT_PORT', '6333'))
-rag_service = RAGService(embedding_service, qdrant_host=qdrant_host, qdrant_port=qdrant_port)
-
-# Initialize Qdrant collection on app startup
-# Note: Embedding model loads lazily on first use
-try:
-    rag_service.initialize()
-    logger.info("RAG service initialized successfully")
-except Exception as e:
-    logger.error(f"Failed to initialize RAG service: {str(e)}")
-    logger.info("App will continue but RAG features may not work until services are ready")
-=======
 chat_service = ChatService()
 # doc_processor = DocumentProcessor()
 rag_service = RAGService(embedding_service)
->>>>>>> 0575dc38
 
 def allowed_file(filename):
     return '.' in filename and filename.rsplit('.', 1)[1].lower() in ALLOWED_EXTENSIONS
